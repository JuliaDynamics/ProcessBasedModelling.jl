--- conflicted
+++ resolved
@@ -19,7 +19,6 @@
    as if they were given as a vector of equations like above. This allows the convenience
    of straightforwardly coupling already existing systems.
 
-<<<<<<< HEAD
 ## Default processes
 
 `processes_to_mtkmodel` allows for specifying default processes by giving `default`.
@@ -30,15 +29,6 @@
 Alternatively, `default` can be a `Module`. ProcessBasedModelling.jl allows modules to
 register their own default processes via the function [`register_default_process!`](@ref).
 These registered processes are used when `default` is a `Module`.
-=======
-`default` is a vector that can contain the first two possibilities only
-as it contains default processes that may be assigned to individual variables introduced in
-`processes` but they don't themselves have an assigned process.
->>>>>>> f41091a9
-
-It is expected that downstream packages that use ProcessBasedModelling.jl to make a
-field-specific library implement a 1-argument version of `processes_to_mtkmodel`,
-or provide a wrapper function for it, and add a default value for `default`.
 
 ## Keyword arguments
 
@@ -49,7 +39,6 @@
 - `warn_default::Bool = true`: if `true`, throw a warning when a variable does not
   have an assigned process but it has a default value so that it becomes a parameter instead.
 """
-<<<<<<< HEAD
 processes_to_mtkmodel(procs::Vector; kw...) =
 processes_to_mtkmodel(procs, Dict{Num, Any}(); kw...)
 processes_to_mtkmodel(procs::Vector, m::Module; kw...) =
@@ -58,9 +47,6 @@
 processes_to_mtkmodel(procs, default_dict(v); kw...)
 
 function processes_to_mtkmodel(_processes::Vector, default::Dict{Num, Any};
-=======
-function processes_to_mtkmodel(_processes::Vector, _default = [];
->>>>>>> f41091a9
         type = ODESystem, name = nameof(type), independent = t, warn_default::Bool = true,
     )
     processes = expand_multi_processes(_processes)
